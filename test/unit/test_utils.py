import sys
import unittest

from mock import patch, Mock
import pyeapi.utils

if sys.version_info < (3, 3):
    from collections import Iterable
else:
    from collections.abc import Iterable

class TestUtils(unittest.TestCase):

    @patch('pyeapi.utils.import_module')
    def test_load_module(self, mock_import_module):
        loaded_module = Mock(object='loaded_module')
        mock_import_module.return_value = loaded_module
        result = pyeapi.utils.load_module('test')
        self.assertEqual(result, loaded_module)

    @patch('pyeapi.utils.import_module')
    def test_load_module_raises_import_error(self, mock_import_module):
        mock_import_module.return_value = None
        with self.assertRaises(ImportError):
            pyeapi.utils.load_module('test')

    def test_make_iterable_from_string(self):
        result = pyeapi.utils.make_iterable('test')
<<<<<<< HEAD
        self.assertIsInstance(result, collections.abc.Iterable)
=======
        self.assertIsInstance(result, Iterable)
>>>>>>> 970054e2
        self.assertEqual(len(result), 1)

    def test_make_iterable_from_unicode(self):
        result = pyeapi.utils.make_iterable(u'test')
<<<<<<< HEAD
        self.assertIsInstance(result, collections.abc.Iterable)
=======
        self.assertIsInstance(result, Iterable)
>>>>>>> 970054e2
        self.assertEqual(len(result), 1)

    def test_make_iterable_from_iterable(self):
        result = pyeapi.utils.make_iterable(['test'])
<<<<<<< HEAD
        self.assertIsInstance(result, collections.abc.Iterable)
=======
        self.assertIsInstance(result, Iterable)
>>>>>>> 970054e2
        self.assertEqual(len(result), 1)


    def test_make_iterable_raises_type_error(self):
        with self.assertRaises(TypeError):
            pyeapi.utils.make_iterable(object())

    def test_import_module(self):
        result = pyeapi.utils.import_module('pyeapi.api.vlans')
        self.assertIsNotNone(result)

    def test_import_module_raises_import_error(self):
        with self.assertRaises(ImportError):
            pyeapi.utils.import_module('fake.module.test')

    def test_expand_singles(self):
        vlans = '1,2,3'
        result = pyeapi.utils.expand_range(vlans)
        result = ','.join(result)
        self.assertTrue(vlans == result)

    def test_expand_range(self):
        vlans = '1-15'
        expected = [str(x) for x in range(1, 16)]
        result = pyeapi.utils.expand_range(vlans)
        self.assertEqual(result, expected)

    def test_expand_mixed(self):
        vlans = '1,3,5-7,9'
        result = pyeapi.utils.expand_range(vlans)
        self.assertEqual(result, ['1', '3', '5', '6', '7', '9'])

    def test_collapse_singles(self):
        vlans = '1,3,5,7'
        result = pyeapi.utils.collapse_range(vlans)
        self.assertEqual(result, ['1', '3', '5', '7'])

    def test_collapse_range(self):
        vlans = '1,2,3,4,5'
        result = pyeapi.utils.collapse_range(vlans)
        self.assertEqual(result, ['1-5'])

    def test_collapse_mixed(self):
        vlans = '1,3,5,6,7,9'
        result = pyeapi.utils.collapse_range(vlans)
        self.assertEqual(result, ['1', '3', '5-7', '9'])

    @patch('pyeapi.utils._LOGGER')
    def test_debug(self, mock_logger):
        pyeapi.utils.islocalconnection = Mock(return_value=True)
        pyeapi.utils.debug('test')
        mock_logger.debug.assert_called_with('test_utils.test_debug: test')<|MERGE_RESOLUTION|>--- conflicted
+++ resolved
@@ -26,29 +26,17 @@
 
     def test_make_iterable_from_string(self):
         result = pyeapi.utils.make_iterable('test')
-<<<<<<< HEAD
-        self.assertIsInstance(result, collections.abc.Iterable)
-=======
         self.assertIsInstance(result, Iterable)
->>>>>>> 970054e2
         self.assertEqual(len(result), 1)
 
     def test_make_iterable_from_unicode(self):
         result = pyeapi.utils.make_iterable(u'test')
-<<<<<<< HEAD
-        self.assertIsInstance(result, collections.abc.Iterable)
-=======
         self.assertIsInstance(result, Iterable)
->>>>>>> 970054e2
         self.assertEqual(len(result), 1)
 
     def test_make_iterable_from_iterable(self):
         result = pyeapi.utils.make_iterable(['test'])
-<<<<<<< HEAD
-        self.assertIsInstance(result, collections.abc.Iterable)
-=======
         self.assertIsInstance(result, Iterable)
->>>>>>> 970054e2
         self.assertEqual(len(result), 1)
 
 
