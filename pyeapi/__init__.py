--- conflicted
+++ resolved
@@ -29,11 +29,8 @@
 # OR OTHERWISE) ARISING IN ANY WAY OUT OF THE USE OF THIS SOFTWARE, EVEN
 # IF ADVISED OF THE POSSIBILITY OF SUCH DAMAGE.
 #
-<<<<<<< HEAD
-__version__ = '0.8.1'
-=======
+
 __version__ = 'develop'
->>>>>>> 54fa8006
 __author__ = 'Arista EOS+'
 
 
